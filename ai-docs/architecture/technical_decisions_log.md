# Technical Decisions Log - Caja Frontend

## Testing Framework Migration: Jest → Vitest

**Date:** October 7, 2025
**Issue:** React frontend test framework alignment
**Decision:** Migrate from Jest to Vitest for better Vite integration

### Background
The React frontend was initially implemented with Jest testing but the project uses Vite as the build tool. This created conflicts and compatibility issues when running `npm test`.

### Problem Details
- Jest configuration (`jest.config.js`) was incompatible with Vite setup
- Tests used Jest-specific matchers (`toBeInTheDocument`, `toHaveAttribute`, etc.) that don't exist in Vitest
- DOM testing utilities needed to be reconfigured for Vitest environment
- Mock setup required conversion from Jest syntax to Vitest syntax

### Solution Implemented

#### 1. Configuration Changes
- **Removed:** `jest.config.js`
- **Added:** `vitest.config.ts` with proper Vite plugin integration
- **Environment:** Configured `jsdom` environment for DOM testing
- **Setup:** Created `src/__tests__/setup.ts` for test environment configuration

#### 2. Test Utilities Migration
**From Jest DOM matchers to native assertions:**
```javascript
// Before (Jest)
expect(element).toBeInTheDocument()
expect(element).toHaveAttribute('href', '/admin')
expect(element).toHaveTextContent('12')
expect(button).toBeDisabled()

// After (Vitest)
expect(element).toBeDefined()
expect(element.getAttribute('href')).toBe('/admin')
expect(element.textContent).toBe('12')
expect((button as HTMLButtonElement).disabled).toBe(true)
```

#### 3. Mock System Conversion
**From Jest mocks to Vitest mocks:**
```javascript
// Before
jest.fn()
jest.mock()

// After
vi.fn()
vi.mock()
```

#### 4. Test Setup Changes
- **Browser APIs:** Mocked `localStorage`, `ResizeObserver`, `matchMedia`
- **External Libraries:** Mocked TanStack Router, TanStack Query, Lucide React icons
- **Cleanup:** Added `afterEach(() => cleanup())` for proper test isolation

### Results
- ✅ All 15 tests now pass with Vitest
- ✅ Faster test execution due to native Vite integration
- ✅ Better TypeScript support out of the box
- ✅ Simplified mock syntax and setup
- ✅ Native ES modules support

### Configuration Files

**vitest.config.ts:**
```typescript
/// <reference types="vitest" />
import { defineConfig } from 'vite'
import react from '@vitejs/plugin-react'
import tsconfigPaths from 'vite-tsconfig-paths'

export default defineConfig({
  plugins: [react(), tsconfigPaths()],
  test: {
    environment: 'jsdom',
    setupFiles: ['./src/__tests__/setup.ts'],
    include: [
      'src/**/*.{test,spec}.{ts,tsx}',
      'src/**/__tests__/**/*.{test,spec}.{ts,tsx}'
    ],
    exclude: [
      '**/setup.ts',
      '**/setup.js'
    ],
    coverage: {
      provider: 'v8',
      reporter: ['text', 'json', 'html'],
      include: ['src/**/*'],
      exclude: [
        'src/**/*.d.ts',
        'src/**/__tests__/**',
        'src/**/node_modules/**'
      ],
      thresholds: {
        global: {
          branches: 80,
          functions: 80,
          lines: 80,
          statements: 80
        }
      }
    }
  }
})
```

### Impact on Development Workflow
- `npm run test` now works seamlessly with the Vite build system
- Test development aligned with build toolchain (Vite)
- Improved developer experience with faster test feedback
- Consistent toolchain reduces context switching

### Recommendations for Future Development
1. Use Vitest-native assertions instead of testing-library/jest-dom
2. Leverage Vitest's built-in coverage reporting (v8 provider)
3. Use `vi.mock()` for all external library mocking
4. Test setup should focus on browser API mocks in `setup.ts`
5. Prefer `toBeDefined()`, `.textContent`, `.getAttribute()` over Jest DOM matchers

---

## Frontend Architecture Implementation

**Date:** October 7, 2025
**Component:** React Multi-Persona Interface System
**Status:** Completed - MVP Implementation

### Implementation Summary
Successfully implemented the three-persona interface system with:

#### Routes Structure
```
src/routes/
├── __root.tsx           # Root layout with TanStack Router
├── index.tsx            # Landing page with persona selection
├── admin/
│   └── index.tsx        # Administrative interface
├── viewer/
│   └── index.tsx        # Large screen display interface
└── participant/
    └── index.tsx        # Mobile-optimized participant interface
```

#### Component Architecture
- **PersonaLayout:** Reusable layout component with persona-specific theming
- **UI Components:** shadcn/ui component library integration
- **State Management:** TanStack Query for server state with polling
- **Routing:** File-based routing via TanStack Router

#### Key Features Implemented
1. **Landing Page:** Persona selection with responsive cards
2. **Admin Interface:** Session creation forms and management controls
3. **Viewer Interface:** QR code display and live results visualization
4. **Participant Interface:** Mobile-optimized voting and interaction UI

#### Testing Coverage
- 13 component tests covering all three personas
- Mock implementations for session management hooks
- Test utilities for TanStack Query and Router integration

### Technical Stack Validation
✅ **React 18+** with TypeScript for type safety
✅ **TanStack Start** for file-based routing and SSR capability
✅ **TanStack Query** for server state management with polling
✅ **shadcn/ui + Tailwind CSS** for consistent UI components
✅ **Vitest** for testing framework aligned with Vite build system
✅ **Lucide React** for consistent iconography

### Performance Considerations
- Implemented 2-3 second polling intervals for real-time updates
- Responsive design optimized for mobile-first participant experience
- Large screen optimization for viewer displays
- Component-level code splitting ready for production

---

## Development Tooling Enhancements

**Date:** October 7, 2025
**Area:** Testing and Development Workflow
**Impact:** Improved Developer Experience

### Key Improvements
1. **Test Framework Alignment:** Vitest integration with Vite build system
2. **Type Safety:** Comprehensive TypeScript coverage across all components
3. **Component Testing:** Full test coverage for multi-persona interface system
4. **Mock Strategy:** Streamlined mocking for external dependencies
5. **Development Scripts:** Working `npm test` with proper coverage reporting

### Development Workflow Validation
- ✅ Fast test feedback loop with Vitest
- ✅ Type checking integrated with build process
- ✅ Component development with hot reload
- ✅ Mock implementations for external APIs ready for backend integration
- ✅ Coverage reporting configured for CI/CD pipeline

### Future Development Readiness
The frontend foundation is now ready for:
- Backend API integration (TanStack Query setup complete)
- WebSocket real-time communication (polling framework in place)
- Additional activity type implementations (component architecture established)
- Production deployment (build system optimized)

---

<<<<<<< HEAD
## Orval API Client Generation Implementation

**Date:** October 7, 2025  
**Issue:** GitHub Issue #32 - Add Orval for automatic API client generation  
**Decision:** Implement automatic TypeScript API client generation from OpenAPI spec  

### Background
The frontend needed a reliable way to consume backend APIs with type safety and minimal manual maintenance. Previously, API integration would require manually creating API clients, TypeScript types, and mock implementations for testing.

### Problem Details
- Manual API client code requires constant updates when backend changes
- TypeScript interfaces can become out of sync with actual API responses
- Testing requires manual creation of mock data and handlers
- Developer experience suffers from lack of auto-completion and type checking
- Risk of runtime errors from API mismatches

### Solution Implemented

#### 1. Orval Configuration
**Added:** `frontend/orval.config.ts` with React Query integration and mock generation
```typescript
import { defineConfig } from 'orval';

export default defineConfig({
  caja: {
    input: '../openapi.json',
    output: {
      target: './src/api/generated.ts',
      client: 'react-query',
      mock: true
    },
  }
});
```

#### 2. Build System Integration
**Package.json Scripts:**
```json
{
  "scripts": {
    "generate:api": "orval",
    "generate:api:watch": "orval --watch",
    "dev": "npm run generate:api && vite",
    "build": "npm run generate:api && vite build"
  }
}
```

#### 3. Generated API Client Features
- **Complete TypeScript API Client** auto-generated from OpenAPI spec
- **React Query Hooks** for all endpoints with caching and error handling
- **MSW Mock Handlers** with Faker.js data generation for testing
- **Type Definitions** that exactly match backend schema
- **Axios Integration** for HTTP client with proper configuration

#### 4. Dependencies Added
```json
{
  "devDependencies": {
    "orval": "^7.13.2"
  },
  "dependencies": {
    "axios": "^1.x.x",
    "@faker-js/faker": "^8.x.x", 
    "msw": "^2.x.x"
  }
}
```

### Results
- ✅ **Zero Manual API Code** - Everything generated from OpenAPI specification
- ✅ **Type Safety Guarantee** - Compile-time validation of all API calls
- ✅ **Automatic Synchronization** - Frontend types update when backend changes
- ✅ **Enhanced Developer Experience** - Full IntelliSense and auto-completion
- ✅ **Testing Infrastructure** - MSW mocks generated automatically with realistic data
- ✅ **React Query Integration** - Built-in caching, optimistic updates, and error handling

### Code Examples

**Generated Query Hook Usage:**
```typescript
import { useListSessionsApiV1SessionsGet } from '../api/generated'

function SessionsList() {
  const { data, isLoading, error } = useListSessionsApiV1SessionsGet()
  
  if (isLoading) return <div>Loading...</div>
  if (error) return <div>Error: {error.message}</div>
  
  return (
    <div>
      {data?.data.sessions.map(session => (
        <div key={session.id}>{session.title}</div>
      ))}
    </div>
  )
}
```

**Generated Mutation Hook Usage:**
```typescript
import { useCreateSessionApiV1SessionsPost } from '../api/generated'

function CreateSession() {
  const mutation = useCreateSessionApiV1SessionsPost()
  
  const handleCreate = () => {
    mutation.mutate({
      data: {
        title: "New Session",
        description: "Auto-generated types!",
        max_participants: 100
      }
    })
  }
  
  return (
    <button onClick={handleCreate} disabled={mutation.isPending}>
      {mutation.isPending ? 'Creating...' : 'Create Session'}
    </button>
  )
}
```

**MSW Testing Setup:**
```typescript
import { setupServer } from 'msw/node'
import { getCajaBackendMock } from '../api/generated'

// All API endpoints mocked with realistic Faker.js data
const server = setupServer(...getCajaBackendMock())
```

### Impact on Development Workflow
- API integration now happens automatically during dev and build processes
- TypeScript compilation catches API mismatches before deployment
- Testing infrastructure ready without manual mock creation
- Developer onboarding simplified with auto-generated documentation
- Backend API changes immediately reflected in frontend types

### Legacy Code Removal
- **Removed:** `src/hooks/useSession.ts` - Eliminated manual wrapper hooks
- **Reasoning:** Generated hooks provide better type safety and direct API access
- **Migration:** All components now use generated hooks directly

### Integration with Existing Architecture
- **TanStack Query:** Orval generates hooks compatible with existing React Query setup
- **TypeScript:** Generated types integrate seamlessly with existing type system
- **Testing:** MSW mocks work with existing Vitest test framework
- **Build System:** Integrates cleanly with Vite development and production builds

### Recommendations for Future Development
1. **Always regenerate API client** when backend OpenAPI spec changes
2. **Use generated hooks directly** instead of creating wrapper abstractions
3. **Leverage generated types** for all API-related TypeScript interfaces
4. **Utilize MSW mocks** for comprehensive frontend testing without backend dependency
5. **Monitor API generation** in CI/CD to catch breaking changes early
=======
## Backend Data Architecture Refinement

**Date:** October 7, 2025
**Issue:** Activity data model and user response storage strategy
**Decision:** Flexible JSON-based user response storage with activity-specific components

### Background
During backend architecture refinement discussions, the team debated between a structured relational approach vs. a flexible JSON-based approach for storing user responses across different activity types.

### Problem Analysis

#### Structured Relational Approach
**Proposed Structure:**
- Session → Activities → Questions → Answers (with predefined answer types)
- Enforced schema: statement, question_type, possible_answers
- Relational integrity and easy querying

**Challenges Identified:**
- Premature optimization for unknown future activity types
- System responsibility for data structure interpretation
- Rigid schema limiting activity innovation
- Complex migrations when adding new activity types

#### Flexible JSON Approach
**Proposed Structure:**
- Session → Activities → User Responses (JSON blobs)
- Activity-defined response schema
- Front-end responsibility for data interpretation

**Advantages:**
- Future-proof for unknown activity types
- Activity autonomy over data structure
- Simpler backend implementation
- Easier activity development and deployment

### Decision Rationale

#### Why JSON Blob Storage Won
1. **Modularity:** Each activity type becomes self-contained with its own data contract
2. **Extensibility:** New activities can be added without backend schema changes
3. **Simplicity:** Backend becomes activity-agnostic data storage
4. **Scale Appropriate:** Expected response volumes (≤100 per activity) make JSON querying feasible

#### Trade-offs Accepted
- **Query Complexity:** Aggregation requires JSON processing instead of SQL joins
- **Type Safety:** Response structure validation moves to application layer
- **Reporting:** Cross-activity analytics become more complex

### Implementation Details

#### Database Schema
```sql
-- Core entities
sessions (id, name, status, admin_id, created_at)
activities (id, session_id, type, config, order, status)
participants (id, session_id, nickname, joined_at)

-- Flexible user responses
user_responses (id, session_id, activity_id, participant_id, response_data, created_at)
-- response_data: JSONB column containing activity-specific response structure
```

#### Activity Component Architecture
Each activity type implements three distinct components:
1. **Configuration Component:** Admin interface for activity setup
2. **Participant Component:** User interaction interface
3. **Viewer Component:** Real-time results display

#### Data Flow Pattern
1. **Configuration:** Admin configures activity using configuration component
2. **Storage:** Configuration stored in `activities.config` (JSON)
3. **Participation:** Users interact via participant component
4. **Response:** User responses stored in `user_responses.response_data` (JSON)
5. **Aggregation:** Viewer component processes and displays aggregated responses

### Activity Autonomy Principle
- **Frontend Responsibility:** Each activity defines its own data structure
- **Backend Responsibility:** Generic CRUD operations on JSON data
- **No System Interpretation:** Backend has no knowledge of response semantics

### Session Configuration vs. Instance Pattern
**Configuration (Class):** Template defining activity types and order
**Instance (Object):** Runtime session with participant data and responses

Example: Sprint Planning session configuration enables repeated planning poker activities without predefined story count.

### Development Workflow Impact
- **New Activity Development:** Only requires frontend component creation
- **Backend Stability:** Core API remains unchanged for new activity types
- **Testing:** Each activity can be tested in isolation
- **Deployment:** Activity updates deployable independently

---

## Development Orchestration Enhancement

**Date:** October 7, 2025
**Issue:** Cross-service development workflow coordination
**Decision:** Comprehensive Makefile for backend and frontend orchestration

### Background
The project evolved from backend-only development to full-stack application requiring coordinated development workflows across both services.

### Implementation Plan
**Makefile targets identified for implementation:**
- `start-backend`, `start-frontend`, `start-all`
- `stop-all`, `restart-all`, `status`
- `test-backend`, `test-frontend`, `test-all`
- `test-watch`, `test-coverage`

### Development Process Innovation
**Enhanced Issue Implementation Process:**
1. AI generates implementation plan from issue description
2. Developer reviews and modifies plan before execution
3. Provides opportunity for scope refinement and technical approach validation
4. Estimated effort tracking for retrospective analysis

**Benefits:**
- Scope validation before implementation begins
- Technical approach alignment across team
- Effort estimation for planning purposes
- Implementation plan serves as documentation
>>>>>>> 6703f545

---

## Next Implementation Phases

<<<<<<< HEAD
### Phase 2: Backend Integration
- Connect generated API client to actual FastAPI backend endpoints
- Implement WebSocket connections for real-time updates
- Add comprehensive error handling and retry logic
- Replace MSW mocks with actual API calls in production

### Phase 3: Activity Framework
- Implement specific activity types (Poll, Poker, Quiz, Word Cloud)
- Add activity state management using generated API hooks
- Create activity-specific UI components
- Implement result aggregation and display with type-safe API calls

### Phase 4: Production Readiness
- Performance optimization and bundle analysis
- Error boundary implementation with proper API error handling
- Offline capability and connection recovery
- Analytics and monitoring integration with API client instrumentation
````
=======
### Phase 2: Backend Data Foundation
- Implement flexible user response storage with JSONB
- Create generic activity CRUD endpoints
- Establish session configuration vs. instance pattern
- Build activity-agnostic aggregation endpoints

### Phase 3: Activity Component Framework
- Implement activity-specific React components (Poll, Poker, Quiz, Word Cloud)
- Create configuration interfaces for each activity type
- Build real-time viewer components with JSON response processing
- Establish activity development patterns and guidelines

### Phase 4: Development Workflow
- Complete Makefile implementation for service orchestration
- Establish activity deployment and versioning strategy
- Create activity development documentation and templates
- Implement cross-service testing automation

### Phase 5: Production Readiness
- Performance optimization for JSON querying at scale
- Error boundary implementation for activity component failures
- Activity monitoring and analytics integration
- Session archival and data retention policies
>>>>>>> 6703f545
<|MERGE_RESOLUTION|>--- conflicted
+++ resolved
@@ -206,7 +206,6 @@
 
 ---
 
-<<<<<<< HEAD
 ## Orval API Client Generation Implementation
 
 **Date:** October 7, 2025  
@@ -364,7 +363,9 @@
 3. **Leverage generated types** for all API-related TypeScript interfaces
 4. **Utilize MSW mocks** for comprehensive frontend testing without backend dependency
 5. **Monitor API generation** in CI/CD to catch breaking changes early
-=======
+
+---
+
 ## Backend Data Architecture Refinement
 
 **Date:** October 7, 2025
@@ -487,53 +488,38 @@
 - Technical approach alignment across team
 - Effort estimation for planning purposes
 - Implementation plan serves as documentation
->>>>>>> 6703f545
 
 ---
 
 ## Next Implementation Phases
 
-<<<<<<< HEAD
-### Phase 2: Backend Integration
+### Phase 2: Backend Integration & Data Foundation
 - Connect generated API client to actual FastAPI backend endpoints
-- Implement WebSocket connections for real-time updates
-- Add comprehensive error handling and retry logic
-- Replace MSW mocks with actual API calls in production
-
-### Phase 3: Activity Framework
-- Implement specific activity types (Poll, Poker, Quiz, Word Cloud)
-- Add activity state management using generated API hooks
-- Create activity-specific UI components
-- Implement result aggregation and display with type-safe API calls
-
-### Phase 4: Production Readiness
-- Performance optimization and bundle analysis
-- Error boundary implementation with proper API error handling
-- Offline capability and connection recovery
-- Analytics and monitoring integration with API client instrumentation
-````
-=======
-### Phase 2: Backend Data Foundation
 - Implement flexible user response storage with JSONB
 - Create generic activity CRUD endpoints
 - Establish session configuration vs. instance pattern
 - Build activity-agnostic aggregation endpoints
+- Replace MSW mocks with actual API calls in production
 
 ### Phase 3: Activity Component Framework
 - Implement activity-specific React components (Poll, Poker, Quiz, Word Cloud)
+- Add activity state management using generated API hooks
 - Create configuration interfaces for each activity type
 - Build real-time viewer components with JSON response processing
+- Implement result aggregation and display with type-safe API calls
 - Establish activity development patterns and guidelines
 
-### Phase 4: Development Workflow
+### Phase 4: Development Workflow & Real-time Features
 - Complete Makefile implementation for service orchestration
+- Implement WebSocket connections for real-time updates
+- Add comprehensive error handling and retry logic
 - Establish activity deployment and versioning strategy
 - Create activity development documentation and templates
 - Implement cross-service testing automation
 
 ### Phase 5: Production Readiness
-- Performance optimization for JSON querying at scale
-- Error boundary implementation for activity component failures
-- Activity monitoring and analytics integration
+- Performance optimization for JSON querying at scale and bundle analysis
+- Error boundary implementation for activity component failures and API error handling
+- Activity monitoring and analytics integration with API client instrumentation
 - Session archival and data retention policies
->>>>>>> 6703f545
+- Offline capability and connection recovery