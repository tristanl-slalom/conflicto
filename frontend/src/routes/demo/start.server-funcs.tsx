<<<<<<< HEAD
import fs from 'node:fs';
import { useCallback, useState } from 'react';
import { createFileRoute, useRouter } from '@tanstack/react-router';
import { createServerFn } from '@tanstack/react-start';

interface Todo {
  id: number;
  name: string;
}

const filePath = 'todos.json';

async function readTodos(): Promise<Todo[]> {
  return JSON.parse(
    await fs.promises.readFile(filePath, 'utf-8').catch(() =>
      JSON.stringify(
        [
          { id: 1, name: 'Get groceries' },
          { id: 2, name: 'Buy a new phone' },
        ],
        null,
        2
      )
    )
  );
}

const getTodos = createServerFn({
  method: 'GET',
}).handler(async () => await readTodos());

const addTodo = createServerFn({ method: 'POST' })
  .inputValidator((d: string) => d)
  .handler(async ({ data }) => {
    const todos = await readTodos();
    todos.push({ id: todos.length + 1, name: data });
    await fs.promises.writeFile(filePath, JSON.stringify(todos, null, 2));
    return todos;
  });

export const Route = createFileRoute('/demo/start/server-funcs')({
  component: Home,
  loader: async () => await getTodos(),
});

function Home() {
  const router = useRouter();
  let todos = Route.useLoaderData();
=======
import { useCallback, useState, useEffect } from 'react'
import { createFileRoute } from '@tanstack/react-router'

const TODOS_KEY = 'demo-todos'

// Client-side todo storage using localStorage
function readTodos() {
  try {
    const stored = localStorage.getItem(TODOS_KEY)
    if (stored) {
      return JSON.parse(stored)
    }
  } catch (e) {
    console.error('Failed to read todos from localStorage:', e)
  }
  
  return [
    { id: 1, name: 'Get groceries' },
    { id: 2, name: 'Buy a new phone' },
  ]
}

function saveTodos(todos: any[]) {
  try {
    localStorage.setItem(TODOS_KEY, JSON.stringify(todos))
  } catch (e) {
    console.error('Failed to save todos to localStorage:', e)
  }
}

export const Route = createFileRoute('/demo/start/server-funcs')({
  component: Home,
})

function Home() {
  const [todos, setTodos] = useState<any[]>([])

  useEffect(() => {
    // Load todos from localStorage on component mount
    const initialTodos = readTodos()
    setTodos(initialTodos)
  }, [])
>>>>>>> 03c46bab

  const [todo, setTodo] = useState('');

<<<<<<< HEAD
  const submitTodo = useCallback(async () => {
    todos = await addTodo({ data: todo });
    setTodo('');
    router.invalidate();
  }, [addTodo, todo]);
=======
  const addTodoHandler = useCallback((todoText: string) => {
    const newTodo = { id: todos.length + 1, name: todoText }
    const updatedTodos = [...todos, newTodo]
    setTodos(updatedTodos)
    saveTodos(updatedTodos)
  }, [todos])

  const submitTodo = useCallback(() => {
    if (todo.trim()) {
      addTodoHandler(todo.trim())
      setTodo('')
    }
  }, [todo, addTodoHandler])
>>>>>>> 03c46bab

  return (
    <div
      className="flex items-center justify-center min-h-screen bg-gradient-to-br from-zinc-800 to-black p-4 text-white"
      style={{
        backgroundImage:
          'radial-gradient(50% 50% at 20% 60%, #23272a 0%, #18181b 50%, #000000 100%)',
      }}
    >
      <div className="w-full max-w-2xl p-8 rounded-xl backdrop-blur-md bg-black/50 shadow-xl border-8 border-black/10">
        <h1 className="text-2xl mb-4">Client-Side Todo Example</h1>
        <ul className="mb-4 space-y-2">
          {todos?.map((t: any) => (
            <li
              key={t.id}
              className="bg-white/10 border border-white/20 rounded-lg p-3 backdrop-blur-sm shadow-md"
            >
              <span className="text-lg text-white">{t.name}</span>
            </li>
          ))}
        </ul>
        <div className="flex flex-col gap-2">
          <input
            type="text"
            value={todo}
            onChange={e => setTodo(e.target.value)}
            onKeyDown={e => {
              if (e.key === 'Enter') {
                submitTodo();
              }
            }}
            placeholder="Enter a new todo..."
            className="w-full px-4 py-3 rounded-lg border border-white/20 bg-white/10 backdrop-blur-sm text-white placeholder-white/60 focus:outline-none focus:ring-2 focus:ring-blue-400 focus:border-transparent"
          />
          <button
            disabled={todo.trim().length === 0}
            onClick={submitTodo}
            className="bg-blue-500 hover:bg-blue-600 disabled:bg-blue-500/50 disabled:cursor-not-allowed text-white font-bold py-3 px-4 rounded-lg transition-colors"
          >
            Add todo
          </button>
        </div>
      </div>
    </div>
  );
}<|MERGE_RESOLUTION|>--- conflicted
+++ resolved
@@ -1,53 +1,3 @@
-<<<<<<< HEAD
-import fs from 'node:fs';
-import { useCallback, useState } from 'react';
-import { createFileRoute, useRouter } from '@tanstack/react-router';
-import { createServerFn } from '@tanstack/react-start';
-
-interface Todo {
-  id: number;
-  name: string;
-}
-
-const filePath = 'todos.json';
-
-async function readTodos(): Promise<Todo[]> {
-  return JSON.parse(
-    await fs.promises.readFile(filePath, 'utf-8').catch(() =>
-      JSON.stringify(
-        [
-          { id: 1, name: 'Get groceries' },
-          { id: 2, name: 'Buy a new phone' },
-        ],
-        null,
-        2
-      )
-    )
-  );
-}
-
-const getTodos = createServerFn({
-  method: 'GET',
-}).handler(async () => await readTodos());
-
-const addTodo = createServerFn({ method: 'POST' })
-  .inputValidator((d: string) => d)
-  .handler(async ({ data }) => {
-    const todos = await readTodos();
-    todos.push({ id: todos.length + 1, name: data });
-    await fs.promises.writeFile(filePath, JSON.stringify(todos, null, 2));
-    return todos;
-  });
-
-export const Route = createFileRoute('/demo/start/server-funcs')({
-  component: Home,
-  loader: async () => await getTodos(),
-});
-
-function Home() {
-  const router = useRouter();
-  let todos = Route.useLoaderData();
-=======
 import { useCallback, useState, useEffect } from 'react'
 import { createFileRoute } from '@tanstack/react-router'
 
@@ -90,17 +40,9 @@
     const initialTodos = readTodos()
     setTodos(initialTodos)
   }, [])
->>>>>>> 03c46bab
 
   const [todo, setTodo] = useState('');
 
-<<<<<<< HEAD
-  const submitTodo = useCallback(async () => {
-    todos = await addTodo({ data: todo });
-    setTodo('');
-    router.invalidate();
-  }, [addTodo, todo]);
-=======
   const addTodoHandler = useCallback((todoText: string) => {
     const newTodo = { id: todos.length + 1, name: todoText }
     const updatedTodos = [...todos, newTodo]
@@ -114,7 +56,6 @@
       setTodo('')
     }
   }, [todo, addTodoHandler])
->>>>>>> 03c46bab
 
   return (
     <div
