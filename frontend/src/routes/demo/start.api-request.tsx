--- conflicted
+++ resolved
@@ -28,11 +28,7 @@
       <div className="w-full max-w-2xl p-8 rounded-xl backdrop-blur-md bg-black/50 shadow-xl border-8 border-black/10">
         <h1 className="text-2xl mb-4">Start API Request Demo - Names List</h1>
         <ul className="mb-4 space-y-2">
-<<<<<<< HEAD
-          {names.map(name => (
-=======
           {names.map((name: string) => (
->>>>>>> 34fc5cf3
             <li
               key={name}
               className="bg-white/10 border border-white/20 rounded-lg p-3 backdrop-blur-sm shadow-md"
