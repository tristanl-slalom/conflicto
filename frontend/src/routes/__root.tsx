import {
  createRootRouteWithContext,
<<<<<<< HEAD
} from '@tanstack/react-router';
import { TanStackRouterDevtoolsPanel } from '@tanstack/react-router-devtools';
import { TanStackDevtools } from '@tanstack/react-devtools';
=======
  Outlet,
} from '@tanstack/react-router'
import { TanStackRouterDevtoolsPanel } from '@tanstack/react-router-devtools'
import { TanStackDevtools } from '@tanstack/react-devtools'
>>>>>>> 03c46bab

import Header from '@/components/Header';

import TanStackQueryDevtools from '../integrations/tanstack-query/devtools';

<<<<<<< HEAD
import appCss from '../styles.css?url';
=======
import '../styles.css'
>>>>>>> 03c46bab

import type { QueryClient } from '@tanstack/react-query';

interface MyRouterContext {
  queryClient: QueryClient;
}

export const Route = createRootRouteWithContext<MyRouterContext>()({
<<<<<<< HEAD
  head: () => ({
    meta: [
      {
        charSet: 'utf-8',
      },
      {
        name: 'viewport',
        content: 'width=device-width, initial-scale=1',
      },
      {
        title: 'Caja - Interactive Engagement Platform',
      },
    ],
    links: [
      {
        rel: 'stylesheet',
        href: appCss,
      },
    ],
  }),

  shellComponent: RootDocument,
});
=======
  component: RootDocument,
})
>>>>>>> 03c46bab

function RootDocument() {
  return (
<<<<<<< HEAD
    <html lang="en">
      <head>
        <HeadContent />
      </head>
      <body>
        <Header />
        {children}
        <TanStackDevtools
          config={{
            position: 'bottom-right',
          }}
          plugins={[
            {
              name: 'Tanstack Router',
              render: <TanStackRouterDevtoolsPanel />,
            },
            TanStackQueryDevtools,
          ]}
        />
        <Scripts />
      </body>
    </html>
  );
=======
    <>
      <Header />
      <Outlet />
      <TanStackDevtools
        config={{
          position: 'bottom-right',
        }}
        plugins={[
          {
            name: 'Tanstack Router',
            render: <TanStackRouterDevtoolsPanel />,
          },
          TanStackQueryDevtools,
        ]}
      />
    </>
  )
>>>>>>> 03c46bab
}<|MERGE_RESOLUTION|>--- conflicted
+++ resolved
@@ -1,25 +1,15 @@
 import {
   createRootRouteWithContext,
-<<<<<<< HEAD
-} from '@tanstack/react-router';
-import { TanStackRouterDevtoolsPanel } from '@tanstack/react-router-devtools';
-import { TanStackDevtools } from '@tanstack/react-devtools';
-=======
   Outlet,
 } from '@tanstack/react-router'
 import { TanStackRouterDevtoolsPanel } from '@tanstack/react-router-devtools'
 import { TanStackDevtools } from '@tanstack/react-devtools'
->>>>>>> 03c46bab
 
 import Header from '@/components/Header';
 
 import TanStackQueryDevtools from '../integrations/tanstack-query/devtools';
 
-<<<<<<< HEAD
-import appCss from '../styles.css?url';
-=======
 import '../styles.css'
->>>>>>> 03c46bab
 
 import type { QueryClient } from '@tanstack/react-query';
 
@@ -28,62 +18,11 @@
 }
 
 export const Route = createRootRouteWithContext<MyRouterContext>()({
-<<<<<<< HEAD
-  head: () => ({
-    meta: [
-      {
-        charSet: 'utf-8',
-      },
-      {
-        name: 'viewport',
-        content: 'width=device-width, initial-scale=1',
-      },
-      {
-        title: 'Caja - Interactive Engagement Platform',
-      },
-    ],
-    links: [
-      {
-        rel: 'stylesheet',
-        href: appCss,
-      },
-    ],
-  }),
-
-  shellComponent: RootDocument,
-});
-=======
   component: RootDocument,
 })
->>>>>>> 03c46bab
 
 function RootDocument() {
   return (
-<<<<<<< HEAD
-    <html lang="en">
-      <head>
-        <HeadContent />
-      </head>
-      <body>
-        <Header />
-        {children}
-        <TanStackDevtools
-          config={{
-            position: 'bottom-right',
-          }}
-          plugins={[
-            {
-              name: 'Tanstack Router',
-              render: <TanStackRouterDevtoolsPanel />,
-            },
-            TanStackQueryDevtools,
-          ]}
-        />
-        <Scripts />
-      </body>
-    </html>
-  );
-=======
     <>
       <Header />
       <Outlet />
@@ -101,5 +40,4 @@
       />
     </>
   )
->>>>>>> 03c46bab
 }