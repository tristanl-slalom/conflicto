--- conflicted
+++ resolved
@@ -1,20 +1,7 @@
-<<<<<<< HEAD
-import React from 'react';
-import {
-  render,
-  screen,
-  fireEvent,
-  waitFor,
-  cleanup,
-} from '@testing-library/react';
-import { describe, it, expect, afterEach } from 'vitest';
-import { QueryClient, QueryClientProvider } from '@tanstack/react-query';
-=======
 import React from 'react'
 import { render, screen, fireEvent, waitFor, cleanup } from '@testing-library/react'
 import { describe, it, expect, afterEach } from 'vitest'
 import { QueryClient, QueryClientProvider } from '@tanstack/react-query'
->>>>>>> 34fc5cf3
 
 // Create test wrapper for TanStack Query
 const createTestQueryClient = () =>
