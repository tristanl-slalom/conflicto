--- conflicted
+++ resolved
@@ -1,11 +1,5 @@
-<<<<<<< HEAD
-import { createRouter } from '@tanstack/react-router';
-import { setupRouterSsrQueryIntegration } from '@tanstack/react-router-ssr-query';
-import * as TanstackQuery from './integrations/tanstack-query/root-provider';
-=======
 import { createRouter } from '@tanstack/react-router'
 import * as TanstackQuery from './integrations/tanstack-query/root-provider'
->>>>>>> 03c46bab
 
 // Import the generated route tree
 import { routeTree } from './routeTree.gen';
@@ -27,15 +21,5 @@
     },
   });
 
-<<<<<<< HEAD
-  setupRouterSsrQueryIntegration({
-    router,
-    queryClient: rqContext.queryClient,
-  });
-
-  return router;
-};
-=======
   return router
-}
->>>>>>> 03c46bab
+}