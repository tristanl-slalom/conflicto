--- conflicted
+++ resolved
@@ -2,11 +2,8 @@
 Test configuration and fixtures.
 """
 import asyncio
-<<<<<<< HEAD
-from typing import AsyncGenerator, Generator
-=======
 from collections.abc import AsyncGenerator
->>>>>>> 4cffb6ca
+from typing import Generator
 
 import pytest
 from fastapi.testclient import TestClient
