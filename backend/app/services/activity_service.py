"""Service layer for Activity operations."""
<<<<<<< HEAD
from datetime import datetime
from typing import Any, Dict, List
=======
from typing import List, Optional
>>>>>>> 4cffb6ca
from uuid import UUID

from sqlalchemy import desc, func, select
from sqlalchemy.ext.asyncio import AsyncSession

from app.db.models import Activity, ActivityStatus, UserResponse
from app.models.jsonb_schemas.activity import ActivityCreate, ActivityUpdate


class ActivityService:
    """Service class for Activity operations."""

    @staticmethod
    async def create_activity(
        db: AsyncSession,
        session_id: int,
        activity_data: ActivityCreate,
    ) -> Activity:
        """Create a new activity."""
        # First validate that the session exists
        from app.services.session_service import SessionService
        session = await SessionService.get_session(db, session_id)
        if not session:
            raise ValueError(f"Session with id {session_id} not found")
        
        db_activity = Activity(
            session_id=session_id,
            type=activity_data.type,
            config=activity_data.config,
            order_index=activity_data.order_index,
            status=activity_data.status,
        )
        db.add(db_activity)
        await db.commit()
        await db.refresh(db_activity)
        return db_activity

    @staticmethod
    async def get_activity(
        db: AsyncSession,
        activity_id: UUID,
    ) -> Activity | None:
        """Get a specific activity by ID."""
        query = select(Activity).where(Activity.id == activity_id)
        result = await db.execute(query)
        return result.scalar_one_or_none()

    @staticmethod
    async def get_session_activities(
        db: AsyncSession,
        session_id: int,
        offset: int = 0,
        limit: int = 100,
    ) -> List[Activity]:
        """Get all activities for a session."""
        query = (
            select(Activity)
            .where(Activity.session_id == session_id)
            .order_by(Activity.order_index)
            .offset(offset)
            .limit(limit)
        )
        result = await db.execute(query)
        return list(result.scalars().all())

    @staticmethod
    async def get_session_activities_with_count(
        db: AsyncSession,
        session_id: int,
        offset: int = 0,
        limit: int = 100,
        status: Optional[ActivityStatus] = None,
    ) -> tuple[List[Activity], int]:
        """Get all activities for a session with total count."""
        # Build base query conditions
        conditions = [Activity.session_id == session_id]
        if status:
            conditions.append(Activity.status == status)
        
        # Get total count
<<<<<<< HEAD
        count_query = select(func.count(Activity.id)).where(
            Activity.session_id == session_id
        )
=======
        count_query = select(func.count(Activity.id)).where(*conditions)
>>>>>>> 4cffb6ca
        count_result = await db.execute(count_query)
        total_count = count_result.scalar()

        # Get activities
        query = (
            select(Activity)
            .where(*conditions)
            .order_by(Activity.order_index)
            .offset(offset)
            .limit(limit)
        )
        result = await db.execute(query)
        activities = list(result.scalars().all())

        return activities, total_count

    @staticmethod
    async def update_activity(
        db: AsyncSession,
        activity_id: UUID,
        activity_data: ActivityUpdate,
    ) -> Activity | None:
        """Update an existing activity."""
        query = select(Activity).where(Activity.id == activity_id)
        result = await db.execute(query)
        db_activity = result.scalar_one_or_none()

        if not db_activity:
            return None

        # Update fields that are provided
        if activity_data.type is not None:
            db_activity.type = activity_data.type
        if activity_data.config is not None:
            db_activity.config = activity_data.config
        if activity_data.order_index is not None:
            db_activity.order_index = activity_data.order_index
        if activity_data.status is not None:
            db_activity.status = activity_data.status

        await db.commit()
        await db.refresh(db_activity)
        return db_activity

    @staticmethod
    async def delete_activity(
        db: AsyncSession,
        activity_id: UUID,
    ) -> bool:
        """Delete an activity."""
        query = select(Activity).where(Activity.id == activity_id)
        result = await db.execute(query)
        db_activity = result.scalar_one_or_none()

        if not db_activity:
            return False

        await db.delete(db_activity)
        await db.commit()
        return True

    @staticmethod
    async def update_activity_status(
        db: AsyncSession,
        activity_id: UUID,
        status: ActivityStatus,
    ) -> Activity | None:
        """Update activity status."""
        query = select(Activity).where(Activity.id == activity_id)
        result = await db.execute(query)
        db_activity = result.scalar_one_or_none()

        if not db_activity:
            return None

        db_activity.status = status
        await db.commit()
        await db.refresh(db_activity)
        return db_activity

    @staticmethod
    async def get_active_activity(
        db: AsyncSession,
        session_id: int,
    ) -> Activity | None:
        """Get the currently active activity for a session."""
        query = (
            select(Activity)
            .where(
                Activity.session_id == session_id,
                Activity.status == ActivityStatus.ACTIVE,
            )
            .order_by(desc(Activity.updated_at))
            .limit(1)
        )
        result = await db.execute(query)
        return result.scalar_one_or_none()

    @staticmethod
    async def get_activity_status(
        db: AsyncSession,
        session_id: int,
        activity_id: UUID,
    ) -> Dict[str, Any]:
        """Get activity status information for polling."""
        # Get the activity
        activity = await ActivityService.get_activity(db, activity_id)
        if not activity or activity.session_id != session_id:
            return None

        # Count responses for this activity
        response_count_query = select(func.count(UserResponse.id)).where(
            UserResponse.activity_id == activity_id
        )
        response_count_result = await db.execute(response_count_query)
        response_count = response_count_result.scalar() or 0

        # Get last response time
        last_response_query = select(func.max(UserResponse.created_at)).where(
            UserResponse.activity_id == activity_id
        )
        last_response_result = await db.execute(last_response_query)
        last_response_at = last_response_result.scalar()

        return {
            "activity_id": activity_id,
            "status": activity.status,
            "response_count": response_count,
            "last_response_at": last_response_at,
            "last_updated": activity.updated_at,
        }<|MERGE_RESOLUTION|>--- conflicted
+++ resolved
@@ -1,10 +1,6 @@
 """Service layer for Activity operations."""
-<<<<<<< HEAD
 from datetime import datetime
-from typing import Any, Dict, List
-=======
-from typing import List, Optional
->>>>>>> 4cffb6ca
+from typing import Any, Dict, List, Optional
 from uuid import UUID
 
 from sqlalchemy import desc, func, select
@@ -85,13 +81,7 @@
             conditions.append(Activity.status == status)
         
         # Get total count
-<<<<<<< HEAD
-        count_query = select(func.count(Activity.id)).where(
-            Activity.session_id == session_id
-        )
-=======
         count_query = select(func.count(Activity.id)).where(*conditions)
->>>>>>> 4cffb6ca
         count_result = await db.execute(count_query)
         total_count = count_result.scalar()
 
