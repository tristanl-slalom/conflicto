"""
Session management API routes.
"""

from fastapi import APIRouter, Depends, HTTPException, status
from sqlalchemy.ext.asyncio import AsyncSession

from app.core.logging import get_logger
from app.db.database import get_db
from app.models.schemas import (
    ErrorResponse,
    SessionCreate,
    SessionDetail,
    SessionList,
    SessionResponse,
    SessionStatusResponse,
    SessionUpdate,
)
from app.services.session_service import SessionService

logger = get_logger(__name__)
router = APIRouter(prefix="/sessions", tags=["sessions"])


@router.post(
    "/",
    response_model=SessionResponse,
    status_code=status.HTTP_201_CREATED,
    responses={400: {"model": ErrorResponse}},
)
async def create_session(
    session_data: SessionCreate, db: AsyncSession = Depends(get_db)
) -> SessionResponse:
    """
    Create a new session.

    Creates a new live event session with generated QR and admin codes.
    The session starts in DRAFT status.
    """
    try:
        session = await SessionService.create_session(db, session_data)
        stats = await SessionService.get_session_stats(db, session.id)

        return SessionResponse(
            id=session.id,
            title=session.title,
            description=session.description,
            status=session.status,
            qr_code=session.qr_code,
            admin_code=session.admin_code,
            max_participants=session.max_participants,
            created_at=session.created_at,
            updated_at=session.updated_at,
            started_at=session.started_at,
            completed_at=session.completed_at,
            participant_count=stats.get("participant_count", 0),
            activity_count=stats.get("activity_count", 0),
        )
    except Exception as e:
        logger.error("Failed to create session", error=str(e))
        raise HTTPException(
            status_code=status.HTTP_400_BAD_REQUEST, detail="Failed to create session"
        ) from e


@router.get("/", response_model=SessionList, responses={400: {"model": ErrorResponse}})
async def list_sessions(
    offset: int = 0, limit: int = 100, db: AsyncSession = Depends(get_db)
) -> SessionList:
    """
    List all sessions with pagination.

    Returns a paginated list of all sessions, ordered by creation date (newest first).
    """
    try:
        sessions = await SessionService.list_sessions(db, offset, limit)
        session_responses = []

        for session in sessions:
            stats = await SessionService.get_session_stats(db, session.id)
            session_responses.append(
                SessionResponse(
                    id=session.id,
                    title=session.title,
                    description=session.description,
                    status=session.status,
                    qr_code=session.qr_code,
                    admin_code=session.admin_code,
                    max_participants=session.max_participants,
                    created_at=session.created_at,
                    updated_at=session.updated_at,
                    started_at=session.started_at,
                    completed_at=session.completed_at,
                    participant_count=stats.get("participant_count", 0),
                    activity_count=stats.get("activity_count", 0),
                )
            )

        return SessionList(
            sessions=session_responses,
            total=len(session_responses),
            offset=offset,
            limit=limit,
        )
    except Exception as e:
        logger.error("Failed to list sessions", error=str(e))
        raise HTTPException(
            status_code=status.HTTP_400_BAD_REQUEST,
            detail="Failed to retrieve sessions",
        ) from e


@router.get(
    "/{session_id}",
    response_model=SessionDetail,
    responses={404: {"model": ErrorResponse}},
)
async def get_session(
    session_id: int, db: AsyncSession = Depends(get_db)
) -> SessionDetail:
    """
    Get detailed session information.

    Returns complete session details including activities and participants.
    """
    session = await SessionService.get_session(db, session_id, include_relations=True)
    if not session:
        raise HTTPException(
            status_code=status.HTTP_404_NOT_FOUND, detail="Session not found"
        )

<<<<<<< HEAD
    # Import the required schemas
    from app.models.schemas import ParticipantStatus, ActivityResponse
    from app.db.enums import ActivityStatus

    # Convert activities to ActivityResponse format with proper field mapping
    activities = []
    for activity in session.activities:
        try:
            # Convert activity data to match ActivityResponse schema
            # Extract title from config if not in title field
            # Note: Check both 'config' and 'configuration' fields for backward compatibility
            config = activity.config or activity.configuration or {}
            title = activity.title or config.get("title") or "Untitled Activity"
            description = activity.description or config.get("description")

            activity_response = {
                "id": hash(str(activity.id))
                % 2147483647,  # Convert UUID to int for compatibility
                "session_id": activity.session_id,
                "title": title,
                "description": description,
                "activity_type": activity.type,  # Map type to activity_type
                "configuration": {
                    **config,
                    "_original_id": str(
                        activity.id
                    ),  # Store original UUID for operations
                },
                "is_active": activity.status != ActivityStatus.DRAFT,
                "order_index": activity.order_index or 0,
                "started_at": None,  # Not available in current model
                "completed_at": None,  # Not available in current model
                "created_at": activity.created_at,
                "updated_at": activity.updated_at,
                "response_count": 0,  # TODO: Calculate actual count
            }
            activities.append(ActivityResponse(**activity_response))
        except Exception as e:
            # Log error but continue with other activities
            print(f"Error converting activity {activity.id}: {e}")
            continue

    participants = [
        ParticipantStatus(
            participant_id=str(participant.id),  # Convert int id to string
            nickname=participant.nickname,
            status="online",  # TODO: Compute actual status based on last_seen
            joined_at=participant.joined_at,
            last_seen=participant.last_seen,  # Use correct field name
=======
    # Convert activities and participants to response models
    from app.models.schemas import ActivityResponse, ParticipantStatus

    activities = [
        ActivityResponse(
            id=activity.id,
            session_id=activity.session_id,
            title=activity.title,
            description=activity.description,
            activity_type=activity.activity_type,
            configuration=activity.configuration,
            is_active=activity.is_active,
            order_index=activity.order_index,
            created_at=activity.created_at,
            updated_at=activity.updated_at,
            started_at=activity.started_at,
            completed_at=activity.completed_at,
        )
        for activity in session.activities
    ]

    participants = [
        ParticipantStatus(
            participant_id=str(
                participant.id
            ),  # Convert to string as expected by schema
            nickname=participant.nickname,
            status="online",  # Simplified status for now
            joined_at=participant.joined_at,
            last_seen=participant.last_seen,
>>>>>>> 4a0d2609
        )
        for participant in session.participants
    ]

    return SessionDetail(
        id=session.id,
        title=session.title,
        description=session.description,
        status=session.status,
        qr_code=session.qr_code,
        admin_code=session.admin_code,
        max_participants=session.max_participants,
        created_at=session.created_at,
        updated_at=session.updated_at,
        started_at=session.started_at,
        completed_at=session.completed_at,
        participant_count=len(participants),
        activity_count=len(activities),
        activities=activities,
        participants=participants,
    )


@router.put(
    "/{session_id}",
    response_model=SessionResponse,
    responses={404: {"model": ErrorResponse}},
)
async def update_session(
    session_id: int, session_data: SessionUpdate, db: AsyncSession = Depends(get_db)
) -> SessionResponse:
    """
    Update an existing session.

    Updates session details. Status transitions are tracked with timestamps.
    """
    session = await SessionService.update_session(db, session_id, session_data)
    if not session:
        raise HTTPException(
            status_code=status.HTTP_404_NOT_FOUND, detail="Session not found"
        )

    stats = await SessionService.get_session_stats(db, session.id)

    return SessionResponse(
        id=session.id,
        title=session.title,
        description=session.description,
        status=session.status,
        qr_code=session.qr_code,
        admin_code=session.admin_code,
        max_participants=session.max_participants,
        created_at=session.created_at,
        updated_at=session.updated_at,
        started_at=session.started_at,
        completed_at=session.completed_at,
        participant_count=stats.get("participant_count", 0),
        activity_count=stats.get("activity_count", 0),
    )


@router.delete(
    "/{session_id}",
    status_code=status.HTTP_204_NO_CONTENT,
    responses={404: {"model": ErrorResponse}},
)
async def delete_session(session_id: int, db: AsyncSession = Depends(get_db)):
    """
    Delete a session.

    Permanently deletes a session and all associated data (activities, participants, responses).
    """
    success = await SessionService.delete_session(db, session_id)
    if not success:
        raise HTTPException(
            status_code=status.HTTP_404_NOT_FOUND, detail="Session not found"
        )


@router.get(
    "/code/{code}",
    response_model=SessionResponse,
    responses={404: {"model": ErrorResponse}},
)
async def get_session_by_code(
    code: str, code_type: str = "qr", db: AsyncSession = Depends(get_db)
) -> SessionResponse:
    """
    Get session by QR code or admin code.

    Allows participants to join via QR code or admins to access via admin code.
    """
    if code_type not in ["qr", "admin"]:
        raise HTTPException(
            status_code=status.HTTP_400_BAD_REQUEST,
            detail="Invalid code type. Must be 'qr' or 'admin'",
        )

    session = await SessionService.get_session_by_code(db, code, code_type)
    if not session:
        raise HTTPException(
            status_code=status.HTTP_404_NOT_FOUND, detail="Session not found"
        )

    stats = await SessionService.get_session_stats(db, session.id)

    return SessionResponse(
        id=session.id,
        title=session.title,
        description=session.description,
        status=session.status,
        qr_code=(
            session.qr_code if code_type == "admin" else None
        ),  # Only show QR code to admins
        admin_code=(
            session.admin_code if code_type == "admin" else None
        ),  # Only show admin code to admins
        max_participants=session.max_participants,
        created_at=session.created_at,
        updated_at=session.updated_at,
        started_at=session.started_at,
        completed_at=session.completed_at,
        participant_count=stats.get("participant_count", 0),
        activity_count=stats.get("activity_count", 0),
    )


@router.get(
    "/{session_id}/status",
    response_model=SessionStatusResponse,
    responses={404: {"model": ErrorResponse}},
)
async def get_session_status(
    session_id: int, db: AsyncSession = Depends(get_db)
) -> SessionStatusResponse:
    """
    Get real-time session status for polling.

    Returns current session status, active activity, participant count,
    and last update timestamp for efficient polling.
    """
    session = await SessionService.get_session(db, session_id)
    if not session:
        raise HTTPException(
            status_code=status.HTTP_404_NOT_FOUND, detail="Session not found"
        )

    stats = await SessionService.get_session_stats(db, session_id)

    # Get current active activity
    from app.services.activity_service import ActivityService

    active_activity = await ActivityService.get_active_activity(db, session_id)

    return SessionStatusResponse(
        session_id=session_id,
        status=session.status,
        current_activity_id=active_activity.id if active_activity else None,
        participant_count=stats.get("participant_count", 0),
        last_updated=session.updated_at,
    )<|MERGE_RESOLUTION|>--- conflicted
+++ resolved
@@ -129,8 +129,8 @@
             status_code=status.HTTP_404_NOT_FOUND, detail="Session not found"
         )
 
-<<<<<<< HEAD
     # Import the required schemas
+    # Convert activities and participants to response models
     from app.models.schemas import ParticipantStatus, ActivityResponse
     from app.db.enums import ActivityStatus
 
@@ -174,35 +174,6 @@
 
     participants = [
         ParticipantStatus(
-            participant_id=str(participant.id),  # Convert int id to string
-            nickname=participant.nickname,
-            status="online",  # TODO: Compute actual status based on last_seen
-            joined_at=participant.joined_at,
-            last_seen=participant.last_seen,  # Use correct field name
-=======
-    # Convert activities and participants to response models
-    from app.models.schemas import ActivityResponse, ParticipantStatus
-
-    activities = [
-        ActivityResponse(
-            id=activity.id,
-            session_id=activity.session_id,
-            title=activity.title,
-            description=activity.description,
-            activity_type=activity.activity_type,
-            configuration=activity.configuration,
-            is_active=activity.is_active,
-            order_index=activity.order_index,
-            created_at=activity.created_at,
-            updated_at=activity.updated_at,
-            started_at=activity.started_at,
-            completed_at=activity.completed_at,
-        )
-        for activity in session.activities
-    ]
-
-    participants = [
-        ParticipantStatus(
             participant_id=str(
                 participant.id
             ),  # Convert to string as expected by schema
@@ -210,7 +181,6 @@
             status="online",  # Simplified status for now
             joined_at=participant.joined_at,
             last_seen=participant.last_seen,
->>>>>>> 4a0d2609
         )
         for participant in session.participants
     ]
