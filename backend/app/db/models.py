--- conflicted
+++ resolved
@@ -137,19 +137,13 @@
     """Activity model with JSONB configuration storage."""
 
     __tablename__ = "activities"
-<<<<<<< HEAD
 
     id: Mapped[UUID] = mapped_column(
-        PGUUID(as_uuid=True), primary_key=True, default=uuid4
+        UUIDType, primary_key=True, default=uuid4
     )
     session_id: Mapped[int] = mapped_column(
         Integer, ForeignKey("sessions.id", ondelete="CASCADE")
     )
-=======
-    
-    id: Mapped[UUID] = mapped_column(UUIDType, primary_key=True, default=uuid4)
-    session_id: Mapped[int] = mapped_column(Integer, ForeignKey("sessions.id", ondelete="CASCADE"))
->>>>>>> 4cffb6ca
     type: Mapped[str] = mapped_column(String(50))
     config: Mapped[dict] = mapped_column(JSONBType, default=dict)
     order_index: Mapped[int] = mapped_column(Integer)
@@ -194,21 +188,20 @@
     """User Response model with JSONB response data storage."""
 
     __tablename__ = "user_responses"
-<<<<<<< HEAD
 
     id: Mapped[UUID] = mapped_column(
-        PGUUID(as_uuid=True), primary_key=True, default=uuid4
+        UUIDType, primary_key=True, default=uuid4
     )
     session_id: Mapped[int] = mapped_column(
         Integer, ForeignKey("sessions.id", ondelete="CASCADE")
     )
     activity_id: Mapped[UUID] = mapped_column(
-        PGUUID(as_uuid=True), ForeignKey("activities.id", ondelete="CASCADE")
+        UUIDType, ForeignKey("activities.id", ondelete="CASCADE")
     )
     participant_id: Mapped[int] = mapped_column(
         Integer, ForeignKey("participants.id", ondelete="CASCADE")
     )
-    response_data: Mapped[dict] = mapped_column(JSONB)
+    response_data: Mapped[dict] = mapped_column(JSONBType)
     created_at: Mapped[datetime] = mapped_column(
         DateTime(timezone=True), server_default=func.now()
     )
@@ -216,17 +209,6 @@
         DateTime(timezone=True), server_default=func.now(), onupdate=func.now()
     )
 
-=======
-    
-    id: Mapped[UUID] = mapped_column(UUIDType, primary_key=True, default=uuid4)
-    session_id: Mapped[int] = mapped_column(Integer, ForeignKey("sessions.id", ondelete="CASCADE"))
-    activity_id: Mapped[UUID] = mapped_column(UUIDType, ForeignKey("activities.id", ondelete="CASCADE"))
-    participant_id: Mapped[int] = mapped_column(Integer, ForeignKey("participants.id", ondelete="CASCADE"))
-    response_data: Mapped[dict] = mapped_column(JSONBType)
-    created_at: Mapped[datetime] = mapped_column(DateTime(timezone=True), server_default=func.now())
-    updated_at: Mapped[datetime] = mapped_column(DateTime(timezone=True), server_default=func.now(), onupdate=func.now())
-    
->>>>>>> 4cffb6ca
     # Relationships
     session = relationship("Session", back_populates="user_responses")
     activity = relationship("Activity", back_populates="user_responses")
