--- conflicted
+++ resolved
@@ -20,12 +20,8 @@
 
 class ActivityCreate(ActivityBase):
     """Schema for creating a new Activity."""
-<<<<<<< HEAD
-
-    pass
-=======
+    
     status: Optional[ActivityStatus] = Field(default=ActivityStatus.DRAFT, description="Status of the activity")
->>>>>>> 4cffb6ca
 
 
 class ActivityUpdate(BaseModel):
